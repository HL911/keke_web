--- conflicted
+++ resolved
@@ -42,10 +42,6 @@
 # typescript
 *.tsbuildinfo
 next-env.d.ts
-<<<<<<< HEAD
 
 *.db*
-*.sqlite
-=======
-/data/*.db
->>>>>>> 76a2282c
+*.sqlite