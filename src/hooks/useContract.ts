'use client'

import { useChainId } from "wagmi";
import { sepolia, foundry } from "viem/chains";
import FOUNDRY_ADDRESS from "@/config/address/foundry.json";
import SEPOLIA_ADDRESS from "@/config/address/sepolia.json";

// 导出类型
export type { NetworkContracts };

// 网络合约地址配置
interface NetworkContracts {
  tokenFactoryAddress: string;
  poolAddress: string;
  kekeswapRouterAddress: string;
  kekeswapFactoryAddress: string;
}

// 不同网络的合约地址配置
const NETWORK_CONTRACTS: Record<number, NetworkContracts> = {
  // Foundry 本地网络
  [foundry.id]: FOUNDRY_ADDRESS,
  // Sepolia 测试网络
  [sepolia.id]: SEPOLIA_ADDRESS,
};

/**
 * 根据当前连接的网络返回合约地址的 Hook
 */
export function useContract(): NetworkContracts | null {
  const chainId = useChainId();

  if (!chainId || !(chainId in NETWORK_CONTRACTS)) {
    return null;
  }

  return NETWORK_CONTRACTS[chainId];
}

/**
 * 获取特定合约地址的 Hook
 */
export function useContractAddress(
  contractName: keyof NetworkContracts
): string | null {
  const contracts = useContract();
  return contracts ? contracts[contractName] : null;
}

/**
 * 获取 TokenFactory 合约地址
 */
export function useTokenFactoryAddress(): string | null {
  return useContractAddress("tokenFactoryAddress");
}

/**
 * 获取 Pool 合约地址
 */
export function usePoolAddress(): string | null {
  return useContractAddress("poolAddress");
}

/**
 * 获取 KekeswapRouter 合约地址
 */
export function useKekeswapRouterAddress(): string | null {
  return useContractAddress("kekeswapRouterAddress");
}

/**
 * 获取 KekeswapFactory 合约地址
 */
export function useKekeswapFactoryAddress(): string | null {
  return useContractAddress("kekeswapFactoryAddress");
<<<<<<< HEAD
}

/**
 * 获取 Token 合约地址 - 从数据库查询
 * @param symbol 代币符号
 */
export function useTokenAddress(symbol?: string): string | null {
  const { tokenConfig } = useTokenConfig(symbol);
  return tokenConfig?.address || null;
}

/**
 * 获取所有支持网络的Pool合约地址
 * @returns 包含网络名称和合约地址的数组
 */
export function getAllNetworkPoolAddresses(): Array<{network: string, address: string, chainId: number}> {
  return getAllNetworkContractAddresses('poolAddress');
}

/**
 * 获取所有支持网络的合约地址
 * @param contractName 合约名称
 * @returns 包含网络名称、合约地址和链ID的数组
 */
export function getAllNetworkContractAddresses(contractName: keyof NetworkContracts): Array<{network: string, address: string, chainId: number}> {
  return Object.entries(NETWORK_CONTRACTS).map(([chainId, contracts]) => {
    const id = parseInt(chainId);
    const networkName = id === foundry.id ? 'foundry' : id === sepolia.id ? 'sepolia' : `chain-${id}`;
    return {
      network: networkName,
      address: contracts[contractName],
      chainId: id
    };
  });
}

/**
 * 获取所有支持的链ID
 * @returns 支持的链ID数组
 */
export function getSupportedChainIds(): number[] {
  return Object.keys(NETWORK_CONTRACTS).map(chainId => parseInt(chainId));
}

// 导出类型
export type { NetworkContracts };
=======
}
>>>>>>> 76a2282c
<|MERGE_RESOLUTION|>--- conflicted
+++ resolved
@@ -73,53 +73,4 @@
  */
 export function useKekeswapFactoryAddress(): string | null {
   return useContractAddress("kekeswapFactoryAddress");
-<<<<<<< HEAD
-}
-
-/**
- * 获取 Token 合约地址 - 从数据库查询
- * @param symbol 代币符号
- */
-export function useTokenAddress(symbol?: string): string | null {
-  const { tokenConfig } = useTokenConfig(symbol);
-  return tokenConfig?.address || null;
-}
-
-/**
- * 获取所有支持网络的Pool合约地址
- * @returns 包含网络名称和合约地址的数组
- */
-export function getAllNetworkPoolAddresses(): Array<{network: string, address: string, chainId: number}> {
-  return getAllNetworkContractAddresses('poolAddress');
-}
-
-/**
- * 获取所有支持网络的合约地址
- * @param contractName 合约名称
- * @returns 包含网络名称、合约地址和链ID的数组
- */
-export function getAllNetworkContractAddresses(contractName: keyof NetworkContracts): Array<{network: string, address: string, chainId: number}> {
-  return Object.entries(NETWORK_CONTRACTS).map(([chainId, contracts]) => {
-    const id = parseInt(chainId);
-    const networkName = id === foundry.id ? 'foundry' : id === sepolia.id ? 'sepolia' : `chain-${id}`;
-    return {
-      network: networkName,
-      address: contracts[contractName],
-      chainId: id
-    };
-  });
-}
-
-/**
- * 获取所有支持的链ID
- * @returns 支持的链ID数组
- */
-export function getSupportedChainIds(): number[] {
-  return Object.keys(NETWORK_CONTRACTS).map(chainId => parseInt(chainId));
-}
-
-// 导出类型
-export type { NetworkContracts };
-=======
-}
->>>>>>> 76a2282c
+}