[
  {
    "type": "constructor",
    "inputs": [
      {
        "name": "_kekeswapRouter",
        "type": "address",
        "internalType": "address"
      }
    ],
    "stateMutability": "nonpayable"
  },
  {
    "type": "receive",
    "stateMutability": "payable"
  },
  {
    "type": "function",
    "name": "ETHmcap",
    "inputs": [],
    "outputs": [
      {
        "name": "",
        "type": "uint256",
        "internalType": "uint256"
      }
    ],
    "stateMutability": "view"
  },
  {
    "type": "function",
    "name": "_decimals",
    "inputs": [],
    "outputs": [
      {
        "name": "",
        "type": "uint256",
        "internalType": "uint256"
      }
    ],
    "stateMutability": "view"
  },
  {
    "type": "function",
    "name": "bondingCurve",
    "inputs": [
      {
        "name": "",
        "type": "address",
        "internalType": "address"
      }
    ],
    "outputs": [
      {
        "name": "tokenMint",
        "type": "address",
        "internalType": "address"
      },
      {
        "name": "virtualTokenReserves",
        "type": "uint256",
        "internalType": "uint256"
      },
      {
        "name": "virtualEthReserves",
        "type": "uint256",
        "internalType": "uint256"
      },
      {
        "name": "realTokenReserves",
        "type": "uint256",
        "internalType": "uint256"
      },
      {
        "name": "realEthReserves",
        "type": "uint256",
        "internalType": "uint256"
      },
      {
        "name": "tokenTotalSupply",
        "type": "uint256",
        "internalType": "uint256"
      },
      {
        "name": "mcapLimit",
        "type": "uint256",
        "internalType": "uint256"
      },
      {
        "name": "presaleOpen",
        "type": "bool",
        "internalType": "bool"
      },
      {
        "name": "tradingOpen",
        "type": "bool",
        "internalType": "bool"
      },
      {
        "name": "poolFail",
        "type": "bool",
        "internalType": "bool"
      }
    ],
    "stateMutability": "view"
  },
  {
    "type": "function",
    "name": "calPresaleSwapETHForExactToken",
    "inputs": [
      {
        "name": "_token",
        "type": "address",
        "internalType": "address"
      },
      {
        "name": "tokenAmount",
        "type": "uint256",
        "internalType": "uint256"
      }
    ],
    "outputs": [
      {
        "name": "",
        "type": "uint256",
        "internalType": "uint256"
      }
    ],
    "stateMutability": "view"
  },
  {
    "type": "function",
    "name": "calPresaleSwapETHForToken",
    "inputs": [
      {
        "name": "_token",
        "type": "address",
        "internalType": "address"
      },
      {
        "name": "ethTotal",
        "type": "uint256",
        "internalType": "uint256"
      }
    ],
    "outputs": [
      {
        "name": "",
        "type": "uint256",
        "internalType": "uint256"
      }
    ],
    "stateMutability": "view"
  },
  {
    "type": "function",
    "name": "calPresaleSwapTokenForETH",
    "inputs": [
      {
        "name": "_token",
        "type": "address",
        "internalType": "address"
      },
      {
        "name": "tokenAmount",
        "type": "uint256",
        "internalType": "uint256"
      }
    ],
    "outputs": [
      {
        "name": "",
        "type": "uint256",
        "internalType": "uint256"
      }
    ],
    "stateMutability": "view"
  },
  {
    "type": "function",
    "name": "calPresaleSwapTokenForExactETH",
    "inputs": [
      {
        "name": "_token",
        "type": "address",
        "internalType": "address"
      },
      {
        "name": "ethTotal",
        "type": "uint256",
        "internalType": "uint256"
      }
    ],
    "outputs": [
      {
        "name": "",
        "type": "uint256",
        "internalType": "uint256"
      }
    ],
    "stateMutability": "view"
  },
  {
    "type": "function",
<<<<<<< HEAD
=======
    "name": "complete",
    "inputs": [
      {
        "name": "_token",
        "type": "address",
        "internalType": "address"
      }
    ],
    "outputs": [],
    "stateMutability": "nonpayable"
  },
  {
    "type": "function",
>>>>>>> afe9396b
    "name": "createFee",
    "inputs": [],
    "outputs": [
      {
        "name": "",
        "type": "uint256",
        "internalType": "uint256"
      }
    ],
    "stateMutability": "view"
  },
  {
    "type": "function",
    "name": "createPool",
    "inputs": [
      {
        "name": "token",
        "type": "address",
        "internalType": "address"
      },
      {
        "name": "amount",
        "type": "uint256",
        "internalType": "uint256"
      }
    ],
    "outputs": [],
    "stateMutability": "payable"
  },
  {
    "type": "function",
    "name": "feeBasisPoint",
    "inputs": [],
    "outputs": [
      {
        "name": "",
        "type": "uint256",
        "internalType": "uint256"
      }
    ],
    "stateMutability": "view"
  },
  {
    "type": "function",
    "name": "feeRecipient",
    "inputs": [],
    "outputs": [
      {
        "name": "",
        "type": "address",
        "internalType": "address"
      }
    ],
    "stateMutability": "view"
  },
  {
    "type": "function",
    "name": "iKekeswapRouter",
    "inputs": [],
    "outputs": [
      {
        "name": "",
        "type": "address",
        "internalType": "contract IKekeswapRouter"
      }
    ],
    "stateMutability": "view"
  },
  {
    "type": "function",
    "name": "mCap",
    "inputs": [
      {
        "name": "_token",
        "type": "address",
        "internalType": "address"
      }
    ],
    "outputs": [
      {
        "name": "",
        "type": "uint256",
        "internalType": "uint256"
      }
    ],
    "stateMutability": "view"
  },
  {
    "type": "function",
    "name": "owner",
    "inputs": [],
    "outputs": [
      {
        "name": "",
        "type": "address",
        "internalType": "address"
      }
    ],
    "stateMutability": "view"
  },
  {
    "type": "function",
    "name": "presaleSwapETHForToken",
    "inputs": [
      {
        "name": "_token",
        "type": "address",
        "internalType": "address"
      },
      {
        "name": "to",
        "type": "address",
        "internalType": "address"
      }
    ],
    "outputs": [],
    "stateMutability": "payable"
  },
  {
    "type": "function",
    "name": "presaleSwapTokenForETH",
    "inputs": [
      {
        "name": "_token",
        "type": "address",
        "internalType": "address"
      },
      {
        "name": "to",
        "type": "address",
        "internalType": "address"
      },
      {
        "name": "tokenAmount",
        "type": "uint256",
        "internalType": "uint256"
      }
    ],
    "outputs": [],
    "stateMutability": "nonpayable"
  },
  {
    "type": "function",
    "name": "renounceOwnership",
    "inputs": [],
    "outputs": [],
    "stateMutability": "nonpayable"
  },
  {
    "type": "function",
    "name": "setCreateFee",
    "inputs": [
      {
        "name": "_createFee",
        "type": "uint256",
        "internalType": "uint256"
      }
    ],
    "outputs": [],
    "stateMutability": "nonpayable"
  },
  {
    "type": "function",
    "name": "setETHmcap",
    "inputs": [
      {
        "name": "_mcap",
        "type": "uint256",
        "internalType": "uint256"
      }
    ],
    "outputs": [],
    "stateMutability": "nonpayable"
  },
  {
    "type": "function",
    "name": "setFeeBasisPoint",
    "inputs": [
      {
        "name": "_feeBasisPoint",
        "type": "uint256",
        "internalType": "uint256"
      }
    ],
    "outputs": [],
    "stateMutability": "nonpayable"
  },
  {
    "type": "function",
    "name": "setFeeRecipient",
    "inputs": [
      {
        "name": "_feeRecipient",
        "type": "address",
        "internalType": "address"
      }
    ],
    "outputs": [],
    "stateMutability": "nonpayable"
  },
  {
    "type": "function",
    "name": "setSwapFee",
    "inputs": [
      {
        "name": "_swapFee",
        "type": "uint256",
        "internalType": "uint256"
      }
    ],
    "outputs": [],
    "stateMutability": "nonpayable"
  },
  {
    "type": "function",
    "name": "swapFee",
    "inputs": [],
    "outputs": [
      {
        "name": "",
        "type": "uint256",
        "internalType": "uint256"
      }
    ],
    "stateMutability": "view"
  },
  {
    "type": "function",
    "name": "transferOwnership",
    "inputs": [
      {
        "name": "newOwner",
        "type": "address",
        "internalType": "address"
      }
    ],
    "outputs": [],
    "stateMutability": "nonpayable"
  },
  {
    "type": "function",
    "name": "transferToken",
    "inputs": [
      {
        "name": "_token",
        "type": "address",
        "internalType": "address"
      },
      {
        "name": "_to",
        "type": "address",
        "internalType": "address"
      },
      {
        "name": "_amount",
        "type": "uint256",
        "internalType": "uint256"
      }
    ],
    "outputs": [],
    "stateMutability": "nonpayable"
  },
  {
    "type": "event",
    "name": "Complete",
    "inputs": [
      {
        "name": "user",
        "type": "address",
        "indexed": true,
        "internalType": "address"
      },
      {
        "name": "mint",
        "type": "address",
        "indexed": true,
        "internalType": "address"
      },
      {
        "name": "timestamp",
        "type": "uint256",
        "indexed": false,
        "internalType": "uint256"
      }
    ],
    "anonymous": false
  },
  {
    "type": "event",
    "name": "CreatePool",
    "inputs": [
      {
        "name": "mint",
        "type": "address",
        "indexed": true,
        "internalType": "address"
      },
      {
        "name": "user",
        "type": "address",
        "indexed": true,
        "internalType": "address"
      }
    ],
    "anonymous": false
  },
  {
    "type": "event",
    "name": "OwnershipTransferred",
    "inputs": [
      {
        "name": "previousOwner",
        "type": "address",
        "indexed": true,
        "internalType": "address"
      },
      {
        "name": "newOwner",
        "type": "address",
        "indexed": true,
        "internalType": "address"
      }
    ],
    "anonymous": false
  },
  {
    "type": "event",
    "name": "Trade",
    "inputs": [
      {
        "name": "mint",
        "type": "address",
        "indexed": true,
        "internalType": "address"
      },
      {
        "name": "ethAmount",
        "type": "uint256",
        "indexed": false,
        "internalType": "uint256"
      },
      {
        "name": "tokenAmount",
        "type": "uint256",
        "indexed": false,
        "internalType": "uint256"
      },
      {
        "name": "isBuy",
        "type": "bool",
        "indexed": false,
        "internalType": "bool"
      },
      {
        "name": "user",
        "type": "address",
        "indexed": true,
        "internalType": "address"
      },
      {
        "name": "timestamp",
        "type": "uint256",
        "indexed": false,
        "internalType": "uint256"
      },
      {
        "name": "virtualEthReserves",
        "type": "uint256",
        "indexed": false,
        "internalType": "uint256"
      },
      {
        "name": "virtualTokenReserves",
        "type": "uint256",
        "indexed": false,
        "internalType": "uint256"
      }
    ],
    "anonymous": false
  },
  {
    "type": "error",
    "name": "OwnableInvalidOwner",
    "inputs": [
      {
        "name": "owner",
        "type": "address",
        "internalType": "address"
      }
    ]
  },
  {
    "type": "error",
    "name": "OwnableUnauthorizedAccount",
    "inputs": [
      {
        "name": "account",
        "type": "address",
        "internalType": "address"
      }
    ]
<<<<<<< HEAD
  },
  {
    "type": "error",
    "name": "ReentrancyGuardReentrantCall",
    "inputs": []
  },
  {
    "type": "error",
    "name": "SafeERC20FailedOperation",
    "inputs": [
      {
        "name": "token",
        "type": "address",
        "internalType": "address"
      }
    ]
=======
>>>>>>> afe9396b
  }
]
<|MERGE_RESOLUTION|>--- conflicted
+++ resolved
@@ -1,642 +1,620 @@
-[
-  {
-    "type": "constructor",
-    "inputs": [
-      {
-        "name": "_kekeswapRouter",
-        "type": "address",
-        "internalType": "address"
-      }
-    ],
-    "stateMutability": "nonpayable"
-  },
-  {
-    "type": "receive",
-    "stateMutability": "payable"
-  },
-  {
-    "type": "function",
-    "name": "ETHmcap",
-    "inputs": [],
-    "outputs": [
-      {
-        "name": "",
-        "type": "uint256",
-        "internalType": "uint256"
-      }
-    ],
-    "stateMutability": "view"
-  },
-  {
-    "type": "function",
-    "name": "_decimals",
-    "inputs": [],
-    "outputs": [
-      {
-        "name": "",
-        "type": "uint256",
-        "internalType": "uint256"
-      }
-    ],
-    "stateMutability": "view"
-  },
-  {
-    "type": "function",
-    "name": "bondingCurve",
-    "inputs": [
-      {
-        "name": "",
-        "type": "address",
-        "internalType": "address"
-      }
-    ],
-    "outputs": [
-      {
-        "name": "tokenMint",
-        "type": "address",
-        "internalType": "address"
-      },
-      {
-        "name": "virtualTokenReserves",
-        "type": "uint256",
-        "internalType": "uint256"
-      },
-      {
-        "name": "virtualEthReserves",
-        "type": "uint256",
-        "internalType": "uint256"
-      },
-      {
-        "name": "realTokenReserves",
-        "type": "uint256",
-        "internalType": "uint256"
-      },
-      {
-        "name": "realEthReserves",
-        "type": "uint256",
-        "internalType": "uint256"
-      },
-      {
-        "name": "tokenTotalSupply",
-        "type": "uint256",
-        "internalType": "uint256"
-      },
-      {
-        "name": "mcapLimit",
-        "type": "uint256",
-        "internalType": "uint256"
-      },
-      {
-        "name": "presaleOpen",
-        "type": "bool",
-        "internalType": "bool"
-      },
-      {
-        "name": "tradingOpen",
-        "type": "bool",
-        "internalType": "bool"
-      },
-      {
-        "name": "poolFail",
-        "type": "bool",
-        "internalType": "bool"
-      }
-    ],
-    "stateMutability": "view"
-  },
-  {
-    "type": "function",
-    "name": "calPresaleSwapETHForExactToken",
-    "inputs": [
-      {
-        "name": "_token",
-        "type": "address",
-        "internalType": "address"
-      },
-      {
-        "name": "tokenAmount",
-        "type": "uint256",
-        "internalType": "uint256"
-      }
-    ],
-    "outputs": [
-      {
-        "name": "",
-        "type": "uint256",
-        "internalType": "uint256"
-      }
-    ],
-    "stateMutability": "view"
-  },
-  {
-    "type": "function",
-    "name": "calPresaleSwapETHForToken",
-    "inputs": [
-      {
-        "name": "_token",
-        "type": "address",
-        "internalType": "address"
-      },
-      {
-        "name": "ethTotal",
-        "type": "uint256",
-        "internalType": "uint256"
-      }
-    ],
-    "outputs": [
-      {
-        "name": "",
-        "type": "uint256",
-        "internalType": "uint256"
-      }
-    ],
-    "stateMutability": "view"
-  },
-  {
-    "type": "function",
-    "name": "calPresaleSwapTokenForETH",
-    "inputs": [
-      {
-        "name": "_token",
-        "type": "address",
-        "internalType": "address"
-      },
-      {
-        "name": "tokenAmount",
-        "type": "uint256",
-        "internalType": "uint256"
-      }
-    ],
-    "outputs": [
-      {
-        "name": "",
-        "type": "uint256",
-        "internalType": "uint256"
-      }
-    ],
-    "stateMutability": "view"
-  },
-  {
-    "type": "function",
-    "name": "calPresaleSwapTokenForExactETH",
-    "inputs": [
-      {
-        "name": "_token",
-        "type": "address",
-        "internalType": "address"
-      },
-      {
-        "name": "ethTotal",
-        "type": "uint256",
-        "internalType": "uint256"
-      }
-    ],
-    "outputs": [
-      {
-        "name": "",
-        "type": "uint256",
-        "internalType": "uint256"
-      }
-    ],
-    "stateMutability": "view"
-  },
-  {
-    "type": "function",
-<<<<<<< HEAD
-=======
-    "name": "complete",
-    "inputs": [
-      {
-        "name": "_token",
-        "type": "address",
-        "internalType": "address"
-      }
-    ],
-    "outputs": [],
-    "stateMutability": "nonpayable"
-  },
-  {
-    "type": "function",
->>>>>>> afe9396b
-    "name": "createFee",
-    "inputs": [],
-    "outputs": [
-      {
-        "name": "",
-        "type": "uint256",
-        "internalType": "uint256"
-      }
-    ],
-    "stateMutability": "view"
-  },
-  {
-    "type": "function",
-    "name": "createPool",
-    "inputs": [
-      {
-        "name": "token",
-        "type": "address",
-        "internalType": "address"
-      },
-      {
-        "name": "amount",
-        "type": "uint256",
-        "internalType": "uint256"
-      }
-    ],
-    "outputs": [],
-    "stateMutability": "payable"
-  },
-  {
-    "type": "function",
-    "name": "feeBasisPoint",
-    "inputs": [],
-    "outputs": [
-      {
-        "name": "",
-        "type": "uint256",
-        "internalType": "uint256"
-      }
-    ],
-    "stateMutability": "view"
-  },
-  {
-    "type": "function",
-    "name": "feeRecipient",
-    "inputs": [],
-    "outputs": [
-      {
-        "name": "",
-        "type": "address",
-        "internalType": "address"
-      }
-    ],
-    "stateMutability": "view"
-  },
-  {
-    "type": "function",
-    "name": "iKekeswapRouter",
-    "inputs": [],
-    "outputs": [
-      {
-        "name": "",
-        "type": "address",
-        "internalType": "contract IKekeswapRouter"
-      }
-    ],
-    "stateMutability": "view"
-  },
-  {
-    "type": "function",
-    "name": "mCap",
-    "inputs": [
-      {
-        "name": "_token",
-        "type": "address",
-        "internalType": "address"
-      }
-    ],
-    "outputs": [
-      {
-        "name": "",
-        "type": "uint256",
-        "internalType": "uint256"
-      }
-    ],
-    "stateMutability": "view"
-  },
-  {
-    "type": "function",
-    "name": "owner",
-    "inputs": [],
-    "outputs": [
-      {
-        "name": "",
-        "type": "address",
-        "internalType": "address"
-      }
-    ],
-    "stateMutability": "view"
-  },
-  {
-    "type": "function",
-    "name": "presaleSwapETHForToken",
-    "inputs": [
-      {
-        "name": "_token",
-        "type": "address",
-        "internalType": "address"
-      },
-      {
-        "name": "to",
-        "type": "address",
-        "internalType": "address"
-      }
-    ],
-    "outputs": [],
-    "stateMutability": "payable"
-  },
-  {
-    "type": "function",
-    "name": "presaleSwapTokenForETH",
-    "inputs": [
-      {
-        "name": "_token",
-        "type": "address",
-        "internalType": "address"
-      },
-      {
-        "name": "to",
-        "type": "address",
-        "internalType": "address"
-      },
-      {
-        "name": "tokenAmount",
-        "type": "uint256",
-        "internalType": "uint256"
-      }
-    ],
-    "outputs": [],
-    "stateMutability": "nonpayable"
-  },
-  {
-    "type": "function",
-    "name": "renounceOwnership",
-    "inputs": [],
-    "outputs": [],
-    "stateMutability": "nonpayable"
-  },
-  {
-    "type": "function",
-    "name": "setCreateFee",
-    "inputs": [
-      {
-        "name": "_createFee",
-        "type": "uint256",
-        "internalType": "uint256"
-      }
-    ],
-    "outputs": [],
-    "stateMutability": "nonpayable"
-  },
-  {
-    "type": "function",
-    "name": "setETHmcap",
-    "inputs": [
-      {
-        "name": "_mcap",
-        "type": "uint256",
-        "internalType": "uint256"
-      }
-    ],
-    "outputs": [],
-    "stateMutability": "nonpayable"
-  },
-  {
-    "type": "function",
-    "name": "setFeeBasisPoint",
-    "inputs": [
-      {
-        "name": "_feeBasisPoint",
-        "type": "uint256",
-        "internalType": "uint256"
-      }
-    ],
-    "outputs": [],
-    "stateMutability": "nonpayable"
-  },
-  {
-    "type": "function",
-    "name": "setFeeRecipient",
-    "inputs": [
-      {
-        "name": "_feeRecipient",
-        "type": "address",
-        "internalType": "address"
-      }
-    ],
-    "outputs": [],
-    "stateMutability": "nonpayable"
-  },
-  {
-    "type": "function",
-    "name": "setSwapFee",
-    "inputs": [
-      {
-        "name": "_swapFee",
-        "type": "uint256",
-        "internalType": "uint256"
-      }
-    ],
-    "outputs": [],
-    "stateMutability": "nonpayable"
-  },
-  {
-    "type": "function",
-    "name": "swapFee",
-    "inputs": [],
-    "outputs": [
-      {
-        "name": "",
-        "type": "uint256",
-        "internalType": "uint256"
-      }
-    ],
-    "stateMutability": "view"
-  },
-  {
-    "type": "function",
-    "name": "transferOwnership",
-    "inputs": [
-      {
-        "name": "newOwner",
-        "type": "address",
-        "internalType": "address"
-      }
-    ],
-    "outputs": [],
-    "stateMutability": "nonpayable"
-  },
-  {
-    "type": "function",
-    "name": "transferToken",
-    "inputs": [
-      {
-        "name": "_token",
-        "type": "address",
-        "internalType": "address"
-      },
-      {
-        "name": "_to",
-        "type": "address",
-        "internalType": "address"
-      },
-      {
-        "name": "_amount",
-        "type": "uint256",
-        "internalType": "uint256"
-      }
-    ],
-    "outputs": [],
-    "stateMutability": "nonpayable"
-  },
-  {
-    "type": "event",
-    "name": "Complete",
-    "inputs": [
-      {
-        "name": "user",
-        "type": "address",
-        "indexed": true,
-        "internalType": "address"
-      },
-      {
-        "name": "mint",
-        "type": "address",
-        "indexed": true,
-        "internalType": "address"
-      },
-      {
-        "name": "timestamp",
-        "type": "uint256",
-        "indexed": false,
-        "internalType": "uint256"
-      }
-    ],
-    "anonymous": false
-  },
-  {
-    "type": "event",
-    "name": "CreatePool",
-    "inputs": [
-      {
-        "name": "mint",
-        "type": "address",
-        "indexed": true,
-        "internalType": "address"
-      },
-      {
-        "name": "user",
-        "type": "address",
-        "indexed": true,
-        "internalType": "address"
-      }
-    ],
-    "anonymous": false
-  },
-  {
-    "type": "event",
-    "name": "OwnershipTransferred",
-    "inputs": [
-      {
-        "name": "previousOwner",
-        "type": "address",
-        "indexed": true,
-        "internalType": "address"
-      },
-      {
-        "name": "newOwner",
-        "type": "address",
-        "indexed": true,
-        "internalType": "address"
-      }
-    ],
-    "anonymous": false
-  },
-  {
-    "type": "event",
-    "name": "Trade",
-    "inputs": [
-      {
-        "name": "mint",
-        "type": "address",
-        "indexed": true,
-        "internalType": "address"
-      },
-      {
-        "name": "ethAmount",
-        "type": "uint256",
-        "indexed": false,
-        "internalType": "uint256"
-      },
-      {
-        "name": "tokenAmount",
-        "type": "uint256",
-        "indexed": false,
-        "internalType": "uint256"
-      },
-      {
-        "name": "isBuy",
-        "type": "bool",
-        "indexed": false,
-        "internalType": "bool"
-      },
-      {
-        "name": "user",
-        "type": "address",
-        "indexed": true,
-        "internalType": "address"
-      },
-      {
-        "name": "timestamp",
-        "type": "uint256",
-        "indexed": false,
-        "internalType": "uint256"
-      },
-      {
-        "name": "virtualEthReserves",
-        "type": "uint256",
-        "indexed": false,
-        "internalType": "uint256"
-      },
-      {
-        "name": "virtualTokenReserves",
-        "type": "uint256",
-        "indexed": false,
-        "internalType": "uint256"
-      }
-    ],
-    "anonymous": false
-  },
-  {
-    "type": "error",
-    "name": "OwnableInvalidOwner",
-    "inputs": [
-      {
-        "name": "owner",
-        "type": "address",
-        "internalType": "address"
-      }
-    ]
-  },
-  {
-    "type": "error",
-    "name": "OwnableUnauthorizedAccount",
-    "inputs": [
-      {
-        "name": "account",
-        "type": "address",
-        "internalType": "address"
-      }
-    ]
-<<<<<<< HEAD
-  },
-  {
-    "type": "error",
-    "name": "ReentrancyGuardReentrantCall",
-    "inputs": []
-  },
-  {
-    "type": "error",
-    "name": "SafeERC20FailedOperation",
-    "inputs": [
-      {
-        "name": "token",
-        "type": "address",
-        "internalType": "address"
-      }
-    ]
-=======
->>>>>>> afe9396b
-  }
-]
+[
+  {
+    "type": "constructor",
+    "inputs": [
+      {
+        "name": "_kekeswapRouter",
+        "type": "address",
+        "internalType": "address"
+      }
+    ],
+    "stateMutability": "nonpayable"
+  },
+  {
+    "type": "receive",
+    "stateMutability": "payable"
+  },
+  {
+    "type": "function",
+    "name": "ETHmcap",
+    "inputs": [],
+    "outputs": [
+      {
+        "name": "",
+        "type": "uint256",
+        "internalType": "uint256"
+      }
+    ],
+    "stateMutability": "view"
+  },
+  {
+    "type": "function",
+    "name": "_decimals",
+    "inputs": [],
+    "outputs": [
+      {
+        "name": "",
+        "type": "uint256",
+        "internalType": "uint256"
+      }
+    ],
+    "stateMutability": "view"
+  },
+  {
+    "type": "function",
+    "name": "bondingCurve",
+    "inputs": [
+      {
+        "name": "",
+        "type": "address",
+        "internalType": "address"
+      }
+    ],
+    "outputs": [
+      {
+        "name": "tokenMint",
+        "type": "address",
+        "internalType": "address"
+      },
+      {
+        "name": "virtualTokenReserves",
+        "type": "uint256",
+        "internalType": "uint256"
+      },
+      {
+        "name": "virtualEthReserves",
+        "type": "uint256",
+        "internalType": "uint256"
+      },
+      {
+        "name": "realTokenReserves",
+        "type": "uint256",
+        "internalType": "uint256"
+      },
+      {
+        "name": "realEthReserves",
+        "type": "uint256",
+        "internalType": "uint256"
+      },
+      {
+        "name": "tokenTotalSupply",
+        "type": "uint256",
+        "internalType": "uint256"
+      },
+      {
+        "name": "mcapLimit",
+        "type": "uint256",
+        "internalType": "uint256"
+      },
+      {
+        "name": "presaleOpen",
+        "type": "bool",
+        "internalType": "bool"
+      },
+      {
+        "name": "tradingOpen",
+        "type": "bool",
+        "internalType": "bool"
+      },
+      {
+        "name": "poolFail",
+        "type": "bool",
+        "internalType": "bool"
+      }
+    ],
+    "stateMutability": "view"
+  },
+  {
+    "type": "function",
+    "name": "calPresaleSwapETHForExactToken",
+    "inputs": [
+      {
+        "name": "_token",
+        "type": "address",
+        "internalType": "address"
+      },
+      {
+        "name": "tokenAmount",
+        "type": "uint256",
+        "internalType": "uint256"
+      }
+    ],
+    "outputs": [
+      {
+        "name": "",
+        "type": "uint256",
+        "internalType": "uint256"
+      }
+    ],
+    "stateMutability": "view"
+  },
+  {
+    "type": "function",
+    "name": "calPresaleSwapETHForToken",
+    "inputs": [
+      {
+        "name": "_token",
+        "type": "address",
+        "internalType": "address"
+      },
+      {
+        "name": "ethTotal",
+        "type": "uint256",
+        "internalType": "uint256"
+      }
+    ],
+    "outputs": [
+      {
+        "name": "",
+        "type": "uint256",
+        "internalType": "uint256"
+      }
+    ],
+    "stateMutability": "view"
+  },
+  {
+    "type": "function",
+    "name": "calPresaleSwapTokenForETH",
+    "inputs": [
+      {
+        "name": "_token",
+        "type": "address",
+        "internalType": "address"
+      },
+      {
+        "name": "tokenAmount",
+        "type": "uint256",
+        "internalType": "uint256"
+      }
+    ],
+    "outputs": [
+      {
+        "name": "",
+        "type": "uint256",
+        "internalType": "uint256"
+      }
+    ],
+    "stateMutability": "view"
+  },
+  {
+    "type": "function",
+    "name": "calPresaleSwapTokenForExactETH",
+    "inputs": [
+      {
+        "name": "_token",
+        "type": "address",
+        "internalType": "address"
+      },
+      {
+        "name": "ethTotal",
+        "type": "uint256",
+        "internalType": "uint256"
+      }
+    ],
+    "outputs": [
+      {
+        "name": "",
+        "type": "uint256",
+        "internalType": "uint256"
+      }
+    ],
+    "stateMutability": "view"
+  },
+  {
+    "type": "function",
+    "name": "complete",
+    "inputs": [
+      {
+        "name": "_token",
+        "type": "address",
+        "internalType": "address"
+      }
+    ],
+    "outputs": [],
+    "stateMutability": "nonpayable"
+  },
+  {
+    "type": "function",
+    "name": "createFee",
+    "inputs": [],
+    "outputs": [
+      {
+        "name": "",
+        "type": "uint256",
+        "internalType": "uint256"
+      }
+    ],
+    "stateMutability": "view"
+  },
+  {
+    "type": "function",
+    "name": "createPool",
+    "inputs": [
+      {
+        "name": "token",
+        "type": "address",
+        "internalType": "address"
+      },
+      {
+        "name": "amount",
+        "type": "uint256",
+        "internalType": "uint256"
+      }
+    ],
+    "outputs": [],
+    "stateMutability": "payable"
+  },
+  {
+    "type": "function",
+    "name": "feeBasisPoint",
+    "inputs": [],
+    "outputs": [
+      {
+        "name": "",
+        "type": "uint256",
+        "internalType": "uint256"
+      }
+    ],
+    "stateMutability": "view"
+  },
+  {
+    "type": "function",
+    "name": "feeRecipient",
+    "inputs": [],
+    "outputs": [
+      {
+        "name": "",
+        "type": "address",
+        "internalType": "address"
+      }
+    ],
+    "stateMutability": "view"
+  },
+  {
+    "type": "function",
+    "name": "iKekeswapRouter",
+    "inputs": [],
+    "outputs": [
+      {
+        "name": "",
+        "type": "address",
+        "internalType": "contract IKekeswapRouter"
+      }
+    ],
+    "stateMutability": "view"
+  },
+  {
+    "type": "function",
+    "name": "mCap",
+    "inputs": [
+      {
+        "name": "_token",
+        "type": "address",
+        "internalType": "address"
+      }
+    ],
+    "outputs": [
+      {
+        "name": "",
+        "type": "uint256",
+        "internalType": "uint256"
+      }
+    ],
+    "stateMutability": "view"
+  },
+  {
+    "type": "function",
+    "name": "owner",
+    "inputs": [],
+    "outputs": [
+      {
+        "name": "",
+        "type": "address",
+        "internalType": "address"
+      }
+    ],
+    "stateMutability": "view"
+  },
+  {
+    "type": "function",
+    "name": "presaleSwapETHForToken",
+    "inputs": [
+      {
+        "name": "_token",
+        "type": "address",
+        "internalType": "address"
+      },
+      {
+        "name": "to",
+        "type": "address",
+        "internalType": "address"
+      }
+    ],
+    "outputs": [],
+    "stateMutability": "payable"
+  },
+  {
+    "type": "function",
+    "name": "presaleSwapTokenForETH",
+    "inputs": [
+      {
+        "name": "_token",
+        "type": "address",
+        "internalType": "address"
+      },
+      {
+        "name": "to",
+        "type": "address",
+        "internalType": "address"
+      },
+      {
+        "name": "tokenAmount",
+        "type": "uint256",
+        "internalType": "uint256"
+      }
+    ],
+    "outputs": [],
+    "stateMutability": "nonpayable"
+  },
+  {
+    "type": "function",
+    "name": "renounceOwnership",
+    "inputs": [],
+    "outputs": [],
+    "stateMutability": "nonpayable"
+  },
+  {
+    "type": "function",
+    "name": "setCreateFee",
+    "inputs": [
+      {
+        "name": "_createFee",
+        "type": "uint256",
+        "internalType": "uint256"
+      }
+    ],
+    "outputs": [],
+    "stateMutability": "nonpayable"
+  },
+  {
+    "type": "function",
+    "name": "setETHmcap",
+    "inputs": [
+      {
+        "name": "_mcap",
+        "type": "uint256",
+        "internalType": "uint256"
+      }
+    ],
+    "outputs": [],
+    "stateMutability": "nonpayable"
+  },
+  {
+    "type": "function",
+    "name": "setFeeBasisPoint",
+    "inputs": [
+      {
+        "name": "_feeBasisPoint",
+        "type": "uint256",
+        "internalType": "uint256"
+      }
+    ],
+    "outputs": [],
+    "stateMutability": "nonpayable"
+  },
+  {
+    "type": "function",
+    "name": "setFeeRecipient",
+    "inputs": [
+      {
+        "name": "_feeRecipient",
+        "type": "address",
+        "internalType": "address"
+      }
+    ],
+    "outputs": [],
+    "stateMutability": "nonpayable"
+  },
+  {
+    "type": "function",
+    "name": "setSwapFee",
+    "inputs": [
+      {
+        "name": "_swapFee",
+        "type": "uint256",
+        "internalType": "uint256"
+      }
+    ],
+    "outputs": [],
+    "stateMutability": "nonpayable"
+  },
+  {
+    "type": "function",
+    "name": "swapFee",
+    "inputs": [],
+    "outputs": [
+      {
+        "name": "",
+        "type": "uint256",
+        "internalType": "uint256"
+      }
+    ],
+    "stateMutability": "view"
+  },
+  {
+    "type": "function",
+    "name": "transferOwnership",
+    "inputs": [
+      {
+        "name": "newOwner",
+        "type": "address",
+        "internalType": "address"
+      }
+    ],
+    "outputs": [],
+    "stateMutability": "nonpayable"
+  },
+  {
+    "type": "function",
+    "name": "transferToken",
+    "inputs": [
+      {
+        "name": "_token",
+        "type": "address",
+        "internalType": "address"
+      },
+      {
+        "name": "_to",
+        "type": "address",
+        "internalType": "address"
+      },
+      {
+        "name": "_amount",
+        "type": "uint256",
+        "internalType": "uint256"
+      }
+    ],
+    "outputs": [],
+    "stateMutability": "nonpayable"
+  },
+  {
+    "type": "event",
+    "name": "Complete",
+    "inputs": [
+      {
+        "name": "user",
+        "type": "address",
+        "indexed": true,
+        "internalType": "address"
+      },
+      {
+        "name": "mint",
+        "type": "address",
+        "indexed": true,
+        "internalType": "address"
+      },
+      {
+        "name": "timestamp",
+        "type": "uint256",
+        "indexed": false,
+        "internalType": "uint256"
+      }
+    ],
+    "anonymous": false
+  },
+  {
+    "type": "event",
+    "name": "CreatePool",
+    "inputs": [
+      {
+        "name": "mint",
+        "type": "address",
+        "indexed": true,
+        "internalType": "address"
+      },
+      {
+        "name": "user",
+        "type": "address",
+        "indexed": true,
+        "internalType": "address"
+      }
+    ],
+    "anonymous": false
+  },
+  {
+    "type": "event",
+    "name": "OwnershipTransferred",
+    "inputs": [
+      {
+        "name": "previousOwner",
+        "type": "address",
+        "indexed": true,
+        "internalType": "address"
+      },
+      {
+        "name": "newOwner",
+        "type": "address",
+        "indexed": true,
+        "internalType": "address"
+      }
+    ],
+    "anonymous": false
+  },
+  {
+    "type": "event",
+    "name": "Trade",
+    "inputs": [
+      {
+        "name": "mint",
+        "type": "address",
+        "indexed": true,
+        "internalType": "address"
+      },
+      {
+        "name": "ethAmount",
+        "type": "uint256",
+        "indexed": false,
+        "internalType": "uint256"
+      },
+      {
+        "name": "tokenAmount",
+        "type": "uint256",
+        "indexed": false,
+        "internalType": "uint256"
+      },
+      {
+        "name": "isBuy",
+        "type": "bool",
+        "indexed": false,
+        "internalType": "bool"
+      },
+      {
+        "name": "user",
+        "type": "address",
+        "indexed": true,
+        "internalType": "address"
+      },
+      {
+        "name": "timestamp",
+        "type": "uint256",
+        "indexed": false,
+        "internalType": "uint256"
+      },
+      {
+        "name": "virtualEthReserves",
+        "type": "uint256",
+        "indexed": false,
+        "internalType": "uint256"
+      },
+      {
+        "name": "virtualTokenReserves",
+        "type": "uint256",
+        "indexed": false,
+        "internalType": "uint256"
+      }
+    ],
+    "anonymous": false
+  },
+  {
+    "type": "error",
+    "name": "OwnableInvalidOwner",
+    "inputs": [
+      {
+        "name": "owner",
+        "type": "address",
+        "internalType": "address"
+      }
+    ]
+  },
+  {
+    "type": "error",
+    "name": "OwnableUnauthorizedAccount",
+    "inputs": [
+      {
+        "name": "account",
+        "type": "address",
+        "internalType": "address"
+      }
+    ]
+  }
+]